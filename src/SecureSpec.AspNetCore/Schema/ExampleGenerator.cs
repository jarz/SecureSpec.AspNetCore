--- conflicted
+++ resolved
@@ -11,9 +11,6 @@
 /// </summary>
 public sealed class ExampleGenerator
 {
-<<<<<<< HEAD
-    private readonly bool _shouldGenerateExamples;
-=======
     // OpenAPI type constants as defined in the OpenAPI specification
     private const string TypeString = "string";
     private const string TypeInteger = "integer";
@@ -25,20 +22,14 @@
     private readonly SchemaOptions _options;
     private readonly DiagnosticsLogger _diagnosticsLogger;
     private int _throttledCount;
->>>>>>> b2e0907a
 
     /// <summary>
     /// Initializes a new instance of the <see cref="ExampleGenerator"/> class.
     /// </summary>
     public ExampleGenerator(SchemaOptions options, DiagnosticsLogger diagnosticsLogger)
     {
-<<<<<<< HEAD
-        ArgumentNullException.ThrowIfNull(options);
-        _shouldGenerateExamples = options.GenerateExamples;
-=======
         _options = options ?? throw new ArgumentNullException(nameof(options));
         _diagnosticsLogger = diagnosticsLogger ?? throw new ArgumentNullException(nameof(diagnosticsLogger));
->>>>>>> b2e0907a
     }
 
     /// <summary>
@@ -54,14 +45,6 @@
     public IOpenApiAny? GenerateDeterministicFallback(OpenApiSchema schema)
     {
         ArgumentNullException.ThrowIfNull(schema);
-
-<<<<<<< HEAD
-        if (!_shouldGenerateExamples)
-        {
-            return null;
-        }
-
-=======
         return GenerateDeterministicFallback(schema, null);
     }
 
@@ -75,6 +58,11 @@
     {
         ArgumentNullException.ThrowIfNull(schema);
 
+        if (!_options.GenerateExamples)
+        {
+            return null;
+        }
+
         var timeoutMs = _options.ExampleGenerationTimeoutMs;
 
         // Scenario 1: External cancellation token provided
@@ -156,7 +144,6 @@
     {
         // OpenAPI defines type as a string property, not an enum
         // Possible values: "string", "number", "integer", "boolean", "array", "object", "null"
->>>>>>> b2e0907a
         return schema.Type switch
         {
             TypeString => GenerateStringExample(schema),
