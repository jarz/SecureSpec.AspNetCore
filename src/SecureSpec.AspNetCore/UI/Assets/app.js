--- conflicted
+++ resolved
@@ -4,40 +4,6 @@
 import { OperationDisplay } from './components/operation-display.js';
 import { SchemaViewer } from './components/schema-viewer.js';
 
-<<<<<<< HEAD
-function loadConfig() {
-  const configElement = document.getElementById('ui-config');
-  if (!configElement) {
-    return {};
-  }
-
-  try {
-    return JSON.parse(configElement.textContent);
-  } catch (error) {
-    // Configuration parsing failed - use defaults
-    // eslint-disable-next-line no-console
-    console.warn('SecureSpec UI configuration is not valid JSON, falling back to defaults.', error);
-    return {};
-  }
-}
-
-function createSecureSpecApp() {
-  const config = loadConfig();
-  const state = new StateManager(config);
-  const router = new Router(state);
-  const operationDisplay = new OperationDisplay(state);
-  const schemaViewer = new SchemaViewer(state);
-
-  const setupEventListeners = () => {
-    if (config.deepLinking) {
-      globalThis.addEventListener('hashchange', () => {
-        router.handleHashChange();
-      });
-    }
-  };
-
-  const loadOpenAPIDocument = async () => {
-=======
 class SecureSpecApp {
   constructor() {
     this.config = this.loadConfig();
@@ -45,53 +11,49 @@
     this.operationDisplay = new OperationDisplay(this.state);
     this.schemaViewer = new SchemaViewer(this.state);
     this.router = new Router(this.state, this.operationDisplay);
+  }
 
-    this.initialize();
-  }
-  
   loadConfig() {
     const configElement = document.getElementById('ui-config');
     if (configElement) {
       try {
         return JSON.parse(configElement.textContent);
-      } catch (e) {
-        console.error('Failed to parse UI configuration:', e);
+      } catch (error) {
+        // eslint-disable-next-line no-console
+        console.warn('SecureSpec UI configuration is not valid JSON, falling back to defaults.', error);
       }
     }
+
     return {};
   }
-  
+
   async initialize() {
-    // Initialize components
     await this.loadOpenAPIDocument();
     this.setupEventListeners();
     this.setupStateSubscriptions();
     this.router.initialize();
   }
-  
+
   async loadOpenAPIDocument() {
     try {
-      // Try to load OpenAPI document from the first available endpoint
-      // This should match the configured document names
       const response = await fetch('/openapi/v1.json');
-      
+
       if (response.ok) {
         const document = await response.json();
         this.state.setOpenApiDocument(document);
         this.operationDisplay.loadOperations(document);
         this.renderOperations();
       } else {
-        // Fallback: show placeholder
         this.showPlaceholder();
       }
     } catch (error) {
+      // eslint-disable-next-line no-console
       console.error('Failed to load OpenAPI document:', error);
       this.showPlaceholder();
     }
   }
 
   showPlaceholder() {
->>>>>>> b2e0907a
     const content = document.getElementById('content');
     if (content) {
       content.innerHTML = `
@@ -102,107 +64,74 @@
         </div>
       `;
     }
-<<<<<<< HEAD
-  };
-
-  const initialize = async () => {
-    await loadOpenAPIDocument();
-    setupEventListeners();
-    router.initialize();
-  };
-
-  return {
-    config,
-    state,
-    router,
-    operationDisplay,
-    schemaViewer,
-    initialize
-  };
-}
-
-async function bootstrapApp() {
-  const app = createSecureSpecApp();
-  await app.initialize();
-  return app;
-=======
   }
 
   renderOperations() {
     const content = document.getElementById('content');
-    if (!content) return;
+    if (!content) {
+      return;
+    }
 
     const filter = this.state.getState().searchFilter || '';
     const html = this.operationDisplay.renderAll(filter);
     content.innerHTML = html;
 
-    // Attach event listeners to operation headers and tag headers
     this.attachOperationListeners();
   }
 
   attachOperationListeners() {
-    // Tag header click handlers
     const tagHeaders = document.querySelectorAll('.tag-header');
     tagHeaders.forEach(header => {
-      header.addEventListener('click', (e) => {
-        const tagName = e.currentTarget.closest('.tag-group').dataset.tag;
+      header.addEventListener('click', event => {
+        const tagName = event.currentTarget.closest('.tag-group').dataset.tag;
         this.state.toggleTag(tagName);
       });
     });
 
-    // Operation header click handlers
     const operationHeaders = document.querySelectorAll('.operation-header');
     operationHeaders.forEach(header => {
-      header.addEventListener('click', (e) => {
-        const operationId = e.currentTarget.closest('.operation').dataset.operationId;
+      header.addEventListener('click', event => {
+        const operationId = event.currentTarget.closest('.operation').dataset.operationId;
         this.state.toggleOperation(operationId);
       });
     });
   }
 
   setupStateSubscriptions() {
-    // Re-render when expanded operations change
-    this.state.subscribe('expandedOperations', () => {
+    const rerender = () => {
       this.renderOperations();
-    });
+    };
 
-    // Re-render when expanded tags change
-    this.state.subscribe('expandedTags', () => {
-      this.renderOperations();
-    });
+    this.state.subscribe('expandedOperations', rerender);
+    this.state.subscribe('expandedTags', rerender);
+    this.state.subscribe('searchFilter', rerender);
+  }
 
-    // Re-render when search filter changes
-    this.state.subscribe('searchFilter', () => {
-      this.renderOperations();
-    });
-  }
-  
   setupEventListeners() {
-    // Setup hash change listener for deep linking
     if (this.config.deepLinking) {
-      window.addEventListener('hashchange', () => {
+      globalThis.addEventListener('hashchange', () => {
         this.router.handleHashChange();
       });
     }
 
-    // Setup filter input if filtering is enabled
     if (this.config.enableFiltering) {
       this.setupFilterInput();
     }
   }
 
   setupFilterInput() {
-    // Create filter input in navigation area
     const nav = document.getElementById('navigation');
-    if (!nav) return;
+    if (!nav || nav.querySelector('.filter-container')) {
+      return;
+    }
 
     const filterContainer = document.createElement('div');
     filterContainer.className = 'filter-container';
     filterContainer.innerHTML = `
-      <input 
-        type="text" 
-        id="operation-filter" 
-        class="filter-input" 
+      <input
+        type="text"
+        id="operation-filter"
+        class="filter-input"
         placeholder="Filter operations..."
         aria-label="Filter operations"
       />
@@ -211,17 +140,21 @@
 
     const filterInput = document.getElementById('operation-filter');
     if (filterInput) {
-      // Debounce filter input
       let debounceTimer;
-      filterInput.addEventListener('input', (e) => {
+      filterInput.addEventListener('input', event => {
         clearTimeout(debounceTimer);
         debounceTimer = setTimeout(() => {
-          this.state.setSearchFilter(e.target.value);
-        }, 150); // 150ms debounce as per AC 484
+          this.state.setSearchFilter(event.target.value);
+        }, 150);
       });
     }
   }
->>>>>>> b2e0907a
+}
+
+async function bootstrapApp() {
+  const app = new SecureSpecApp();
+  await app.initialize();
+  return app;
 }
 
 const attachApp = () => {
@@ -235,7 +168,6 @@
     });
 };
 
-// Initialize the application when DOM is ready
 if (document.readyState === 'loading') {
   document.addEventListener('DOMContentLoaded', attachApp);
 } else {
