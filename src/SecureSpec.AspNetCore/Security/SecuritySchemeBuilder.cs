--- conflicted
+++ resolved
@@ -100,34 +100,19 @@
 }
 
 /// <summary>
-<<<<<<< HEAD
-/// Builder for OAuth2 Client Credentials flow security schemes.
-/// </summary>
-public class OAuth2ClientCredentialsSchemeBuilder : SecuritySchemeBuilder
-{
-    private string? _description;
-    private Uri? _tokenUrl;
-    private Uri? _refreshUrl;
-    private readonly Dictionary<string, string> _scopes = new(StringComparer.Ordinal);
-=======
 /// Builder for API Key authentication in header security schemes.
 /// </summary>
 public class ApiKeyHeaderSchemeBuilder : SecuritySchemeBuilder
 {
     private string? _description;
     private string _name = "X-API-Key";
->>>>>>> 8858d4cf
 
     /// <summary>
     /// Sets the description for the security scheme.
     /// </summary>
     /// <param name="description">The description.</param>
     /// <returns>This builder for chaining.</returns>
-<<<<<<< HEAD
-    public OAuth2ClientCredentialsSchemeBuilder WithDescription(string description)
-=======
     public ApiKeyHeaderSchemeBuilder WithDescription(string description)
->>>>>>> 8858d4cf
     {
         ArgumentNullException.ThrowIfNull(description);
         if (string.IsNullOrWhiteSpace(description))
@@ -140,38 +125,6 @@
     }
 
     /// <summary>
-<<<<<<< HEAD
-    /// Sets the token URL for the OAuth2 flow.
-    /// </summary>
-    /// <param name="tokenUrl">The token endpoint URL.</param>
-    /// <returns>This builder for chaining.</returns>
-    public OAuth2ClientCredentialsSchemeBuilder WithTokenUrl(Uri tokenUrl)
-    {
-        ArgumentNullException.ThrowIfNull(tokenUrl);
-        if (!tokenUrl.IsAbsoluteUri)
-        {
-            throw new ArgumentException("Token URL must be an absolute URI.", nameof(tokenUrl));
-        }
-
-        _tokenUrl = tokenUrl;
-        return this;
-    }
-
-    /// <summary>
-    /// Sets the refresh URL for the OAuth2 flow.
-    /// </summary>
-    /// <param name="refreshUrl">The refresh endpoint URL.</param>
-    /// <returns>This builder for chaining.</returns>
-    public OAuth2ClientCredentialsSchemeBuilder WithRefreshUrl(Uri refreshUrl)
-    {
-        ArgumentNullException.ThrowIfNull(refreshUrl);
-        if (!refreshUrl.IsAbsoluteUri)
-        {
-            throw new ArgumentException("Refresh URL must be an absolute URI.", nameof(refreshUrl));
-        }
-
-        _refreshUrl = refreshUrl;
-=======
     /// Sets the name of the header parameter.
     /// </summary>
     /// <param name="name">The header parameter name (will be sanitized).</param>
@@ -223,12 +176,101 @@
         }
 
         _description = description;
->>>>>>> 8858d4cf
-        return this;
-    }
-
-    /// <summary>
-<<<<<<< HEAD
+        return this;
+    }
+
+    /// <summary>
+    /// Sets the name of the query parameter.
+    /// </summary>
+    /// <param name="name">The query parameter name (will be sanitized).</param>
+    /// <returns>This builder for chaining.</returns>
+    public ApiKeyQuerySchemeBuilder WithName(string name)
+    {
+        ArgumentException.ThrowIfNullOrWhiteSpace(name);
+        _name = SanitizeHeaderName(name);
+        return this;
+    }
+
+    /// <summary>
+    /// Builds the OpenAPI security scheme for API Key authentication in query.
+    /// </summary>
+    /// <returns>The configured security scheme.</returns>
+    public override OpenApiSecurityScheme Build()
+    {
+        var scheme = new OpenApiSecurityScheme
+        {
+            Type = SecuritySchemeType.ApiKey,
+            In = ParameterLocation.Query,
+            Name = _name,
+            Description = _description
+        };
+
+        return scheme;
+    }
+}
+
+/// <summary>
+/// Builder for OAuth2 Client Credentials flow security schemes.
+/// </summary>
+public class OAuth2ClientCredentialsSchemeBuilder : SecuritySchemeBuilder
+{
+    private string? _description;
+    private Uri? _tokenUrl;
+    private Uri? _refreshUrl;
+    private readonly Dictionary<string, string> _scopes = new(StringComparer.Ordinal);
+
+    /// <summary>
+    /// Sets the description for the security scheme.
+    /// </summary>
+    /// <param name="description">The description.</param>
+    /// <returns>This builder for chaining.</returns>
+    public OAuth2ClientCredentialsSchemeBuilder WithDescription(string description)
+    {
+        ArgumentNullException.ThrowIfNull(description);
+        if (string.IsNullOrWhiteSpace(description))
+        {
+            throw new ArgumentException("Description cannot be empty or whitespace.", nameof(description));
+        }
+
+        _description = description;
+        return this;
+    }
+
+    /// <summary>
+    /// Sets the token URL for the OAuth2 flow.
+    /// </summary>
+    /// <param name="tokenUrl">The token endpoint URL.</param>
+    /// <returns>This builder for chaining.</returns>
+    public OAuth2ClientCredentialsSchemeBuilder WithTokenUrl(Uri tokenUrl)
+    {
+        ArgumentNullException.ThrowIfNull(tokenUrl);
+        if (!tokenUrl.IsAbsoluteUri)
+        {
+            throw new ArgumentException("Token URL must be an absolute URI.", nameof(tokenUrl));
+        }
+
+        _tokenUrl = tokenUrl;
+        return this;
+    }
+
+    /// <summary>
+    /// Sets the refresh URL for the OAuth2 flow.
+    /// </summary>
+    /// <param name="refreshUrl">The refresh endpoint URL.</param>
+    /// <returns>This builder for chaining.</returns>
+    public OAuth2ClientCredentialsSchemeBuilder WithRefreshUrl(Uri refreshUrl)
+    {
+        ArgumentNullException.ThrowIfNull(refreshUrl);
+        if (!refreshUrl.IsAbsoluteUri)
+        {
+            throw new ArgumentException("Refresh URL must be an absolute URI.", nameof(refreshUrl));
+        }
+
+        _refreshUrl = refreshUrl;
+        return this;
+    }
+
+    /// <summary>
     /// Adds a scope to the OAuth2 flow.
     /// </summary>
     /// <param name="name">The scope name.</param>
@@ -240,21 +282,10 @@
         ArgumentNullException.ThrowIfNull(description);
 
         _scopes[name] = description;
-=======
-    /// Sets the name of the query parameter.
-    /// </summary>
-    /// <param name="name">The query parameter name (will be sanitized).</param>
-    /// <returns>This builder for chaining.</returns>
-    public ApiKeyQuerySchemeBuilder WithName(string name)
-    {
-        ArgumentException.ThrowIfNullOrWhiteSpace(name);
-        _name = SanitizeHeaderName(name);
->>>>>>> 8858d4cf
-        return this;
-    }
-
-    /// <summary>
-<<<<<<< HEAD
+        return this;
+    }
+
+    /// <summary>
     /// Builds the OpenAPI security scheme for OAuth2 Client Credentials flow.
     /// </summary>
     /// <returns>The configured security scheme.</returns>
@@ -279,19 +310,6 @@
                     Scopes = new Dictionary<string, string>(_scopes, StringComparer.Ordinal)
                 }
             }
-=======
-    /// Builds the OpenAPI security scheme for API Key authentication in query.
-    /// </summary>
-    /// <returns>The configured security scheme.</returns>
-    public override OpenApiSecurityScheme Build()
-    {
-        var scheme = new OpenApiSecurityScheme
-        {
-            Type = SecuritySchemeType.ApiKey,
-            In = ParameterLocation.Query,
-            Name = _name,
-            Description = _description
->>>>>>> 8858d4cf
         };
 
         return scheme;
