--- conflicted
+++ resolved
@@ -100,60 +100,31 @@
 }
 
 /// <summary>
-<<<<<<< HEAD
-/// Builder for Mutual TLS authentication security schemes.
-/// </summary>
-/// <remarks>
-/// Mutual TLS (mTLS) is part of the OpenAPI 3.1 specification, but the current version
-/// of Microsoft.OpenApi (1.6.22) does not have native support for the mutualTLS SecuritySchemeType.
-/// This builder uses OpenIdConnect as a placeholder type and adds vendor extensions to indicate
-/// the intended security scheme type. Certificates must be configured externally at the TLS layer.
-/// </remarks>
-public class MutualTlsSchemeBuilder : SecuritySchemeBuilder
-{
-    private string? _description;
-=======
 /// Builder for API Key authentication in header security schemes.
 /// </summary>
 public class ApiKeyHeaderSchemeBuilder : SecuritySchemeBuilder
 {
     private string? _description;
     private string _name = "X-API-Key";
->>>>>>> 546eb982
-
-    /// <summary>
-    /// Sets the description for the security scheme.
-    /// </summary>
-    /// <param name="description">The description.</param>
-    /// <returns>This builder for chaining.</returns>
-<<<<<<< HEAD
-    public MutualTlsSchemeBuilder WithDescription(string description)
-=======
+
+    /// <summary>
+    /// Sets the description for the security scheme.
+    /// </summary>
+    /// <param name="description">The description.</param>
+    /// <returns>This builder for chaining.</returns>
     public ApiKeyHeaderSchemeBuilder WithDescription(string description)
->>>>>>> 546eb982
-    {
-        ArgumentNullException.ThrowIfNull(description);
-        if (string.IsNullOrWhiteSpace(description))
-        {
-            throw new ArgumentException("Description cannot be empty or whitespace.", nameof(description));
-        }
-
-        _description = description;
-        return this;
-    }
-
-    /// <summary>
-<<<<<<< HEAD
-    /// Builds the OpenAPI security scheme for Mutual TLS authentication.
-    /// </summary>
-    /// <returns>The configured security scheme.</returns>
-    /// <remarks>
-    /// This implementation uses OpenIdConnect as a placeholder type because Microsoft.OpenApi 1.6.22
-    /// does not support the mutualTLS SecuritySchemeType. A vendor extension (x-security-scheme-type)
-    /// is added to indicate that this is a Mutual TLS scheme. Client certificates must be configured
-    /// at the TLS/SSL layer externally; this library does not provide certificate upload functionality.
-    /// </remarks>
-=======
+    {
+        ArgumentNullException.ThrowIfNull(description);
+        if (string.IsNullOrWhiteSpace(description))
+        {
+            throw new ArgumentException("Description cannot be empty or whitespace.", nameof(description));
+        }
+
+        _description = description;
+        return this;
+    }
+
+    /// <summary>
     /// Sets the name of the header parameter.
     /// </summary>
     /// <param name="name">The header parameter name (will be sanitized).</param>
@@ -169,19 +140,10 @@
     /// Builds the OpenAPI security scheme for API Key authentication in header.
     /// </summary>
     /// <returns>The configured security scheme.</returns>
->>>>>>> 546eb982
-    public override OpenApiSecurityScheme Build()
-    {
-        var scheme = new OpenApiSecurityScheme
-        {
-<<<<<<< HEAD
-            Type = SecuritySchemeType.OpenIdConnect,
-            Description = _description ?? "Mutual TLS authentication. Client certificates must be configured externally at the TLS layer. Certificate upload is not supported; certificates are managed through infrastructure configuration."
-        };
-
-        // Add vendor extension to indicate this is actually a mutualTLS scheme
-        scheme.Extensions.Add("x-security-scheme-type", new Microsoft.OpenApi.Any.OpenApiString("mutualTLS"));
-=======
+    public override OpenApiSecurityScheme Build()
+    {
+        var scheme = new OpenApiSecurityScheme
+        {
             Type = SecuritySchemeType.ApiKey,
             In = ParameterLocation.Header,
             Name = _name,
@@ -349,7 +311,61 @@
                 }
             }
         };
->>>>>>> 546eb982
+
+        return scheme;
+    }
+}
+
+/// <summary>
+/// Builder for Mutual TLS authentication security schemes.
+/// </summary>
+/// <remarks>
+/// Mutual TLS (mTLS) is part of the OpenAPI 3.1 specification, but the current version
+/// of Microsoft.OpenApi (1.6.22) does not have native support for the mutualTLS SecuritySchemeType.
+/// This builder uses OpenIdConnect as a placeholder type and adds vendor extensions to indicate
+/// the intended security scheme type. Certificates must be configured externally at the TLS layer.
+/// </remarks>
+public class MutualTlsSchemeBuilder : SecuritySchemeBuilder
+{
+    private string? _description;
+
+    /// <summary>
+    /// Sets the description for the security scheme.
+    /// </summary>
+    /// <param name="description">The description.</param>
+    /// <returns>This builder for chaining.</returns>
+    public MutualTlsSchemeBuilder WithDescription(string description)
+    {
+        ArgumentNullException.ThrowIfNull(description);
+        if (string.IsNullOrWhiteSpace(description))
+        {
+            throw new ArgumentException("Description cannot be empty or whitespace.", nameof(description));
+        }
+
+        _description = description;
+        return this;
+    }
+
+    /// <summary>
+    /// Builds the OpenAPI security scheme for Mutual TLS authentication.
+    /// </summary>
+    /// <returns>The configured security scheme.</returns>
+    /// <remarks>
+    /// This implementation uses OpenIdConnect as a placeholder type because Microsoft.OpenApi 1.6.22
+    /// does not support the mutualTLS SecuritySchemeType. A vendor extension (x-security-scheme-type)
+    /// is added to indicate that this is a Mutual TLS scheme. Client certificates must be configured
+    /// at the TLS/SSL layer externally; this library does not provide certificate upload functionality.
+    /// </remarks>
+    public override OpenApiSecurityScheme Build()
+    {
+        var scheme = new OpenApiSecurityScheme
+        {
+            Type = SecuritySchemeType.OpenIdConnect,
+            Description = _description ?? "Mutual TLS authentication. Client certificates must be configured externally at the TLS layer. Certificate upload is not supported; certificates are managed through infrastructure configuration."
+        };
+
+        // Add vendor extension to indicate this is actually a mutualTLS scheme
+        scheme.Extensions.Add("x-security-scheme-type", new Microsoft.OpenApi.Any.OpenApiString("mutualTLS"));
 
         return scheme;
     }
