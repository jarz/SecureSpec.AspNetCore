using Microsoft.OpenApi.Models;
using SecureSpec.AspNetCore.Diagnostics;
using SecureSpec.AspNetCore.Security;

namespace SecureSpec.AspNetCore.Configuration;

/// <summary>
/// Configuration options for security schemes.
/// </summary>
public class SecurityOptions
{
    private readonly Dictionary<string, OpenApiSecurityScheme> _schemes = new(StringComparer.Ordinal);
    private readonly DiagnosticsLogger? _logger;

    /// <summary>
    /// Initializes a new instance of the <see cref="SecurityOptions"/> class.
    /// </summary>
    public SecurityOptions()
    {
    }

    /// <summary>
    /// Initializes a new instance of the <see cref="SecurityOptions"/> class with a diagnostics logger.
    /// </summary>
    /// <param name="logger">The diagnostics logger.</param>
    public SecurityOptions(DiagnosticsLogger logger)
    {
        _logger = logger;
    }

    /// <summary>
    /// Gets OAuth configuration options.
    /// </summary>
    public OAuthOptions OAuth { get; } = new();

    /// <summary>
    /// Gets or sets the function to map a policy name to an OAuth scope.
    /// </summary>
    public Func<string, string>? PolicyToScope { get; set; }

    /// <summary>
    /// Gets or sets the function to map a role name to an OAuth scope.
    /// </summary>
    public Func<string, string>? RoleToScope { get; set; }

    /// <summary>
    /// Adds an HTTP Bearer authentication scheme.
    /// </summary>
    /// <param name="name">The name of the security scheme (e.g., "bearerAuth").</param>
    /// <param name="configure">An optional action to configure the scheme.</param>
    public void AddHttpBearer(string name, Action<HttpBearerSchemeBuilder>? configure = null)
    {
        ArgumentException.ThrowIfNullOrWhiteSpace(name);

        var builder = new HttpBearerSchemeBuilder();
        configure?.Invoke(builder);

        var scheme = builder.Build();
        _schemes[name] = scheme;
    }

    /// <summary>
<<<<<<< HEAD
    /// Adds a Mutual TLS authentication scheme (display only).
    /// </summary>
    /// <param name="name">The name of the security scheme (e.g., "mutualTLS").</param>
    /// <param name="configure">An optional action to configure the scheme.</param>
    /// <remarks>
    /// Mutual TLS (mTLS) requires client certificates to be configured at the TLS/SSL layer.
    /// This method registers the scheme for OpenAPI documentation purposes only.
    /// Certificate upload functionality is not supported; certificates must be managed
    /// externally through infrastructure configuration (e.g., API Gateway, Load Balancer, or web server).
    /// </remarks>
    public void AddMutualTls(string name, Action<MutualTlsSchemeBuilder>? configure = null)
    {
        ArgumentException.ThrowIfNullOrWhiteSpace(name);

        var builder = new MutualTlsSchemeBuilder();
=======
    /// Adds an API Key authentication scheme using a header parameter.
    /// </summary>
    /// <param name="name">The name of the security scheme (e.g., "apiKeyHeader").</param>
    /// <param name="configure">An optional action to configure the scheme.</param>
    public void AddApiKeyHeader(string name, Action<ApiKeyHeaderSchemeBuilder>? configure = null)
    {
        ArgumentException.ThrowIfNullOrWhiteSpace(name);

        var builder = new ApiKeyHeaderSchemeBuilder();
>>>>>>> 546eb982
        configure?.Invoke(builder);

        var scheme = builder.Build();
        _schemes[name] = scheme;
    }

    /// <summary>
<<<<<<< HEAD
=======
    /// Adds an API Key authentication scheme using a query parameter.
    /// </summary>
    /// <param name="name">The name of the security scheme (e.g., "apiKeyQuery").</param>
    /// <param name="configure">An optional action to configure the scheme.</param>
    public void AddApiKeyQuery(string name, Action<ApiKeyQuerySchemeBuilder>? configure = null)
    {
        ArgumentException.ThrowIfNullOrWhiteSpace(name);

        var builder = new ApiKeyQuerySchemeBuilder();
        configure?.Invoke(builder);

        var scheme = builder.Build();
        _schemes[name] = scheme;
    }

    /// <summary>
    /// Adds an OAuth2 Client Credentials flow authentication scheme.
    /// </summary>
    /// <param name="name">The name of the security scheme (e.g., "oauth2").</param>
    /// <param name="configure">An action to configure the scheme.</param>
    public void AddOAuth2ClientCredentials(string name, Action<OAuth2ClientCredentialsSchemeBuilder> configure)
    {
        ArgumentException.ThrowIfNullOrWhiteSpace(name);
        ArgumentNullException.ThrowIfNull(configure);

        var builder = new OAuth2ClientCredentialsSchemeBuilder();
        configure(builder);

        var scheme = builder.Build();
        _schemes[name] = scheme;
    }

    /// <summary>
>>>>>>> 546eb982
    /// Gets all registered security schemes.
    /// </summary>
    public IReadOnlyDictionary<string, OpenApiSecurityScheme> Schemes => _schemes;

    /// <summary>
    /// Attempts to infer Basic authentication from authorization attributes.
    /// This method is intentionally designed to block Basic auth inference and emit the AUTH001 diagnostic.
    /// </summary>
    /// <remarks>
    /// Basic auth inference is explicitly blocked as a security measure (AUTH001).
    /// Users must explicitly define security schemes instead of relying on inference.
    /// </remarks>
    public void BlockBasicAuthInference()
    {
        // Emit AUTH001 diagnostic when Basic auth inference is attempted
        _logger?.LogWarning(
            "AUTH001",
            "Basic auth inference blocked. Define security schemes explicitly using AddHttpBearer or other security scheme methods.",
            new { Reason = "Explicit scheme definition required for security" });
    }
}

/// <summary>
/// Configuration options for OAuth flows.
/// </summary>
public class OAuthOptions
{
    /// <summary>
    /// Configures the Authorization Code flow with PKCE.
    /// PKCE is always required and cannot be disabled.
    /// </summary>
    public void AuthorizationCode(Action<OAuthFlowConfiguration> configure)
    {
        ArgumentNullException.ThrowIfNull(configure);

        var config = new OAuthFlowConfiguration();
        configure(config);
        AuthorizationCodeFlow = config;
    }

    /// <summary>
    /// Configures the Client Credentials flow.
    /// </summary>
    public void ClientCredentials(Action<OAuthFlowConfiguration> configure)
    {
        ArgumentNullException.ThrowIfNull(configure);

        var config = new OAuthFlowConfiguration();
        configure(config);
        ClientCredentialsFlow = config;
    }

    /// <summary>
    /// Gets the Authorization Code flow configuration, if configured.
    /// </summary>
    public OAuthFlowConfiguration? AuthorizationCodeFlow { get; private set; }

    /// <summary>
    /// Gets the Client Credentials flow configuration, if configured.
    /// </summary>
    public OAuthFlowConfiguration? ClientCredentialsFlow { get; private set; }
}

/// <summary>
/// Configuration for an OAuth flow.
/// </summary>
public class OAuthFlowConfiguration
{
    /// <summary>
    /// Gets or sets the authorization URL.
    /// </summary>
    public Uri? AuthorizationUrl { get; set; }

    /// <summary>
    /// Gets or sets the token URL.
    /// </summary>
    public Uri? TokenUrl { get; set; }

    /// <summary>
    /// Gets or sets the refresh URL.
    /// </summary>
    public Uri? RefreshUrl { get; set; }

    /// <summary>
    /// Gets the collection of scopes.
    /// </summary>
    public Dictionary<string, string> Scopes { get; } = new();
}<|MERGE_RESOLUTION|>--- conflicted
+++ resolved
@@ -60,7 +60,55 @@
     }
 
     /// <summary>
-<<<<<<< HEAD
+    /// Adds an API Key authentication scheme using a header parameter.
+    /// </summary>
+    /// <param name="name">The name of the security scheme (e.g., "apiKeyHeader").</param>
+    /// <param name="configure">An optional action to configure the scheme.</param>
+    public void AddApiKeyHeader(string name, Action<ApiKeyHeaderSchemeBuilder>? configure = null)
+    {
+        ArgumentException.ThrowIfNullOrWhiteSpace(name);
+
+        var builder = new ApiKeyHeaderSchemeBuilder();
+        configure?.Invoke(builder);
+
+        var scheme = builder.Build();
+        _schemes[name] = scheme;
+    }
+
+    /// <summary>
+    /// Adds an API Key authentication scheme using a query parameter.
+    /// </summary>
+    /// <param name="name">The name of the security scheme (e.g., "apiKeyQuery").</param>
+    /// <param name="configure">An optional action to configure the scheme.</param>
+    public void AddApiKeyQuery(string name, Action<ApiKeyQuerySchemeBuilder>? configure = null)
+    {
+        ArgumentException.ThrowIfNullOrWhiteSpace(name);
+
+        var builder = new ApiKeyQuerySchemeBuilder();
+        configure?.Invoke(builder);
+
+        var scheme = builder.Build();
+        _schemes[name] = scheme;
+    }
+
+    /// <summary>
+    /// Adds an OAuth2 Client Credentials flow authentication scheme.
+    /// </summary>
+    /// <param name="name">The name of the security scheme (e.g., "oauth2").</param>
+    /// <param name="configure">An action to configure the scheme.</param>
+    public void AddOAuth2ClientCredentials(string name, Action<OAuth2ClientCredentialsSchemeBuilder> configure)
+    {
+        ArgumentException.ThrowIfNullOrWhiteSpace(name);
+        ArgumentNullException.ThrowIfNull(configure);
+
+        var builder = new OAuth2ClientCredentialsSchemeBuilder();
+        configure(builder);
+
+        var scheme = builder.Build();
+        _schemes[name] = scheme;
+    }
+
+    /// <summary>
     /// Adds a Mutual TLS authentication scheme (display only).
     /// </summary>
     /// <param name="name">The name of the security scheme (e.g., "mutualTLS").</param>
@@ -76,60 +124,11 @@
         ArgumentException.ThrowIfNullOrWhiteSpace(name);
 
         var builder = new MutualTlsSchemeBuilder();
-=======
-    /// Adds an API Key authentication scheme using a header parameter.
-    /// </summary>
-    /// <param name="name">The name of the security scheme (e.g., "apiKeyHeader").</param>
-    /// <param name="configure">An optional action to configure the scheme.</param>
-    public void AddApiKeyHeader(string name, Action<ApiKeyHeaderSchemeBuilder>? configure = null)
-    {
-        ArgumentException.ThrowIfNullOrWhiteSpace(name);
-
-        var builder = new ApiKeyHeaderSchemeBuilder();
->>>>>>> 546eb982
-        configure?.Invoke(builder);
-
-        var scheme = builder.Build();
-        _schemes[name] = scheme;
-    }
-
-    /// <summary>
-<<<<<<< HEAD
-=======
-    /// Adds an API Key authentication scheme using a query parameter.
-    /// </summary>
-    /// <param name="name">The name of the security scheme (e.g., "apiKeyQuery").</param>
-    /// <param name="configure">An optional action to configure the scheme.</param>
-    public void AddApiKeyQuery(string name, Action<ApiKeyQuerySchemeBuilder>? configure = null)
-    {
-        ArgumentException.ThrowIfNullOrWhiteSpace(name);
-
-        var builder = new ApiKeyQuerySchemeBuilder();
-        configure?.Invoke(builder);
-
-        var scheme = builder.Build();
-        _schemes[name] = scheme;
-    }
-
-    /// <summary>
-    /// Adds an OAuth2 Client Credentials flow authentication scheme.
-    /// </summary>
-    /// <param name="name">The name of the security scheme (e.g., "oauth2").</param>
-    /// <param name="configure">An action to configure the scheme.</param>
-    public void AddOAuth2ClientCredentials(string name, Action<OAuth2ClientCredentialsSchemeBuilder> configure)
-    {
-        ArgumentException.ThrowIfNullOrWhiteSpace(name);
-        ArgumentNullException.ThrowIfNull(configure);
-
-        var builder = new OAuth2ClientCredentialsSchemeBuilder();
-        configure(builder);
-
-        var scheme = builder.Build();
-        _schemes[name] = scheme;
-    }
-
-    /// <summary>
->>>>>>> 546eb982
+        configure?.Invoke(builder);
+
+        var scheme = builder.Build();
+        _schemes[name] = scheme;
+    }
     /// Gets all registered security schemes.
     /// </summary>
     public IReadOnlyDictionary<string, OpenApiSecurityScheme> Schemes => _schemes;
