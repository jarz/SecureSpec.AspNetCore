--- conflicted
+++ resolved
@@ -36,11 +36,11 @@
     public DiagnosticsOptions Diagnostics { get; } = new();
 
     /// <summary>
-<<<<<<< HEAD
     /// Gets integrity enforcement options.
     /// </summary>
     public IntegrityOptions Integrity { get; } = new();
-=======
+
+    /// <summary>
     /// Gets cache configuration options.
     /// </summary>
     public CacheOptions Cache { get; } = new();
@@ -54,5 +54,4 @@
     /// Gets media type handling and content negotiation options.
     /// </summary>
     public MediaTypeOptions MediaTypes { get; } = new();
->>>>>>> 7b29eb6a
 }