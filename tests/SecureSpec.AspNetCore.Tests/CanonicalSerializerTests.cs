--- conflicted
+++ resolved
@@ -232,8 +232,6 @@
     {
         // Act & Assert
         Assert.Throws<ArgumentNullException>(() => CanonicalSerializer.GenerateETag(null!));
-<<<<<<< HEAD
-=======
     }
 
     [Fact]
@@ -585,6 +583,5 @@
 
         // Assert - arrays should maintain order (not be sorted)
         Assert.Equal(json1, json2);
->>>>>>> 1860963d
     }
 }