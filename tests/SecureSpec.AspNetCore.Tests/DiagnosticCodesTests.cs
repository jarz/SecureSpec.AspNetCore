--- conflicted
+++ resolved
@@ -30,11 +30,6 @@
         var allCodes = DiagnosticCodes.GetAllCodes();
 
         // Assert
-<<<<<<< HEAD
-        // As of this implementation, we have 24 defined codes (19 original + 5 new for Links/Callbacks)
-=======
-        // As of this implementation, we have 24 defined codes (added 5 PERF codes)
->>>>>>> e865a7ba
         Assert.Equal(24, allCodes.Length);
     }
 
